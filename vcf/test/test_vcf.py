--- conflicted
+++ resolved
@@ -78,41 +78,22 @@
         # test we can walk the file at least
         for r in reader:
             print(r)
-<<<<<<< HEAD
-	    if r.ID == "bnd1":
-		    assert len(r.ALT) == 1
-		    assert r.ALT[0].type == "BND"
-		    assert r.ALT[0].chr == "2"
-		    assert r.ALT[0].pos == 3
-		    assert r.ALT[0].orientation == False
-		    assert r.ALT[0].remoteOrientation == True
-		    assert r.ALT[0].connectingSequence == "T"
-	    if r.ID == "bnd4":
-		    assert len(r.ALT) == 1
-		    assert r.ALT[0].type == "BND"
-		    assert r.ALT[0].chr == "1"
-		    assert r.ALT[0].pos == 2
-		    assert r.ALT[0].orientation == True
-		    assert r.ALT[0].remoteOrientation == False
-		    assert r.ALT[0].connectingSequence == "G"
-=======
-        if r.ID == "bnd1":
-            assert len(r.ALT) == 1
-            assert r.ALT[0].reconnects
-            assert r.ALT[0].chr == "2"
-            assert r.ALT[0].pos == 3
-            assert r.ALT[0].orientation == False
-            assert r.ALT[0].remoteOrientation == True
-            assert r.ALT[0].connectingSequence == "T"
-        if r.ID == "bnd4":
-            assert len(r.ALT) == 1
-            assert r.ALT[0].reconnects
-            assert r.ALT[0].chr == "1"
-            assert r.ALT[0].pos == 2
-            assert r.ALT[0].orientation == True
-            assert r.ALT[0].remoteOrientation == False
-            assert r.ALT[0].connectingSequence == "G"
->>>>>>> 014baa89
+            if r.ID == "bnd1":
+                    assert len(r.ALT) == 1
+                    assert r.ALT[0].type == "BND"
+                    assert r.ALT[0].chr == "2"
+                    assert r.ALT[0].pos == 3
+                    assert r.ALT[0].orientation == False
+                    assert r.ALT[0].remoteOrientation == True
+                    assert r.ALT[0].connectingSequence == "T"
+            if r.ID == "bnd4":
+                    assert len(r.ALT) == 1
+                    assert r.ALT[0].type == "BND"
+                    assert r.ALT[0].chr == "1"
+                    assert r.ALT[0].pos == 2
+                    assert r.ALT[0].orientation == True
+                    assert r.ALT[0].remoteOrientation == False
+                    assert r.ALT[0].connectingSequence == "G"
             for c in r:
                 print(c)
                 assert c
